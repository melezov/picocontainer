<<<<<<< HEAD
<?xml version="1.0" encoding="UTF-8"?>
<project xmlns="http://maven.apache.org/POM/4.0.0" xmlns:xsi="http://www.w3.org/2001/XMLSchema-instance" xsi:schemaLocation="http://maven.apache.org/POM/4.0.0 http://maven.apache.org/maven-v4_0_0.xsd">
    <modelVersion>4.0.0</modelVersion>
   <parent>
	   <groupId>org.picocontainer</groupId>
	   <artifactId>picocontainer-root</artifactId>
   		<version>3.0-SNAPSHOT</version>
   </parent>
  <groupId>org.picocontainer.modules</groupId>
  <artifactId>picocontainer-modules-parent</artifactId>
  <name>PicoContainer Modules Parent</name>
  <version>3.0-SNAPSHOT</version>
  <packaging>pom</packaging>
  <properties>
	<pico-version>3.0-SNAPSHOT</pico-version>
	<pico-script-version>3.0-SNAPSHOT</pico-script-version>
  </properties>
  <modules>
	<module>picocontainer-modules</module>
    <module>pico-module-maven-plugin</module>
  </modules>
 </project>
=======
<project xmlns="http://maven.apache.org/POM/4.0.0" xmlns:xsi="http://www.w3.org/2001/XMLSchema-instance"
         xsi:schemaLocation="http://maven.apache.org/POM/4.0.0 http://maven.apache.org/maven-v4_0_0.xsd">
    <modelVersion>4.0.0</modelVersion>
    <parent>
        <groupId>org.picocontainer</groupId><artifactId>picocontainer-root</artifactId><version>3.0-SNAPSHOT</version>
    </parent>
    <groupId>org.picocontainer.modules</groupId><artifactId>picocontainer-modules-parent</artifactId>
    <name>PicoContainer Modules Parent</name>
    <version>3.0-SNAPSHOT</version>
    <packaging>pom</packaging>
    <properties>
        <pico-version>3.0-SNAPSHOT</pico-version>
        <pico-script-version>3.0-SNAPSHOT</pico-script-version>
    </properties>
    <modules>
        <module>picocontainer-modules</module>
    </modules>
</project>
>>>>>>> 693bdd73
<|MERGE_RESOLUTION|>--- conflicted
+++ resolved
@@ -1,4 +1,3 @@
-<<<<<<< HEAD
 <?xml version="1.0" encoding="UTF-8"?>
 <project xmlns="http://maven.apache.org/POM/4.0.0" xmlns:xsi="http://www.w3.org/2001/XMLSchema-instance" xsi:schemaLocation="http://maven.apache.org/POM/4.0.0 http://maven.apache.org/maven-v4_0_0.xsd">
     <modelVersion>4.0.0</modelVersion>
@@ -20,24 +19,4 @@
 	<module>picocontainer-modules</module>
     <module>pico-module-maven-plugin</module>
   </modules>
- </project>
-=======
-<project xmlns="http://maven.apache.org/POM/4.0.0" xmlns:xsi="http://www.w3.org/2001/XMLSchema-instance"
-         xsi:schemaLocation="http://maven.apache.org/POM/4.0.0 http://maven.apache.org/maven-v4_0_0.xsd">
-    <modelVersion>4.0.0</modelVersion>
-    <parent>
-        <groupId>org.picocontainer</groupId><artifactId>picocontainer-root</artifactId><version>3.0-SNAPSHOT</version>
-    </parent>
-    <groupId>org.picocontainer.modules</groupId><artifactId>picocontainer-modules-parent</artifactId>
-    <name>PicoContainer Modules Parent</name>
-    <version>3.0-SNAPSHOT</version>
-    <packaging>pom</packaging>
-    <properties>
-        <pico-version>3.0-SNAPSHOT</pico-version>
-        <pico-script-version>3.0-SNAPSHOT</pico-script-version>
-    </properties>
-    <modules>
-        <module>picocontainer-modules</module>
-    </modules>
-</project>
->>>>>>> 693bdd73
+ </project>